--- conflicted
+++ resolved
@@ -58,6 +58,7 @@
     while True:
         # Receive the next message from the WebSocket.
         user_message = await manager.active_connections[user_id].receive_json()
+        user_message["user_id"] = user_id
 
         # Run the `ccat` object's method in a threadpool since it might be a CPU-bound operation.
         cat_message = await run_in_threadpool(ccat, user_message)
@@ -66,42 +67,20 @@
         await manager.send_personal_message(cat_message, user_id)
 
 
-<<<<<<< HEAD
-async def check_messages(ccat: CheshireCat, user_id: str = "user"):
+async def check_messages(ccat, user_id='user'):
     """
     Periodically check if there are any new notifications from the `ccat` instance and send them to the user.
     """
-
-    # Initialize a Queue if the user_id is not present in the dictionary.
-    if user_id not in ccat.ws_messages:
-        ccat.ws_messages[user_id] = asyncio.Queue()
-
+    
     while True:
-        # extract from websocket messages from user's queue
-        notification = await ccat.ws_messages[user_id].get()
+        # extract from FIFO list websocket notification
+        notification = await ccat.working_memory_list.get_working_memory(user_id).ws_messages.get()
         await manager.send_personal_message(notification, user_id)
-
+        
 
 @router.websocket("/ws")
 @router.websocket("/ws/{user_id}")
 async def websocket_endpoint(websocket: WebSocket, user_id: str = "user"):
-=======
-
-
-async def check_messages(websocket: WebSocket, ccat, user_id='user'):
-    """
-    Periodically check if there are any new notifications from the `ccat` instance and send them to the user.
-    """
-    while True:
-        # extract from FIFO list websocket notification
-        notification = await ccat.working_memory_list.get_working_memory(user_id).ws_messages.get()
-        await manager.send_personal_message(notification, websocket)
-
-
-@router.websocket_route("/ws")
-@router.websocket_route("/ws/{user_id}")
-async def websocket_endpoint(websocket: WebSocket):
->>>>>>> 3b40ab91
     """
     Endpoint to handle incoming WebSocket connections by user id, process messages, and check for messages.
     """
@@ -114,24 +93,12 @@
         return
 
     # Add the new WebSocket connection to the manager.
-<<<<<<< HEAD
-    await manager.connect(websocket, user_id)
-
+    await manager.connect(websocket)
     try:
         # Process messages and check for notifications concurrently.
         await asyncio.gather(
             receive_message(ccat, user_id),
             check_messages(ccat, user_id)
-=======
-    await manager.connect(websocket)
-    user_id = websocket.path_params.get("user_id", "user")
-    log.error(user_id)
-    try:
-        # Process messages and check for notifications concurrently.
-        await asyncio.gather(
-            receive_message(websocket, ccat),
-            check_messages(websocket, ccat, user_id)
->>>>>>> 3b40ab91
         )
     except WebSocketDisconnect:
         # Handle the event where the user disconnects their WebSocket.
