--- conflicted
+++ resolved
@@ -2,12 +2,7 @@
 from typing import Dict
 
 from fastapi import Body, Request, APIRouter, UploadFile, BackgroundTasks
-<<<<<<< HEAD
-from cat.utils import log
-import validators
-=======
 from cat.log import log
->>>>>>> 1af700e3
 from fastapi.responses import JSONResponse
 
 router = APIRouter()
@@ -69,19 +64,11 @@
     ),
     chunk_overlap: int = Body(default=100, description="Chunk overlap (in characters)"),
 ):
+    # TODO do we need to check that URL is valid?
+
     ccat = request.app.state.ccat
 
-<<<<<<< HEAD
-    if not validators.url(url):
-        return {"url": url, "error": "URL is not valid"}
-    else:
-        # upload file to long term memory, in the background
-        background_tasks.add_task(
-            ccat.rabbit_hole.ingest_url, url, chunk_size, chunk_overlap
-        )
-=======
     # upload file to long term memory, in the background
     background_tasks.add_task(ccat.rabbit_hole.ingest_url, url, chunk_size, chunk_overlap)
->>>>>>> 1af700e3
 
     return {"url": url, "info": "Website is being ingested asynchronously"}